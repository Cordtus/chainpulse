use std::{
    fs, io,
    path::{Path, PathBuf},
};

use serde::{Deserialize, Serialize};
use tendermint::chain;
use tendermint_rpc::{client::CompatMode as CometVersion, WebSocketClientUrl};

#[derive(Clone, Debug, Deserialize, Serialize)]
pub struct Config {
    pub chains: Chains,
    pub database: Database,
    pub metrics: Metrics,
}

impl Config {
    pub fn load<P: AsRef<Path>>(path: P) -> io::Result<Self> {
        let content = fs::read_to_string(path)?;
        let config =
            toml::from_str(&content).map_err(|e| io::Error::new(io::ErrorKind::InvalidData, e))?;

        Ok(config)
    }
}

#[derive(Clone, Debug, Deserialize, Serialize)]
pub struct Chains {
    pub endpoints: Vec<Endpoint>,
}

#[derive(Clone, Debug, Deserialize, Serialize)]
pub struct Endpoint {
    pub name: chain::Id,
    pub url: WebSocketClientUrl,

    #[serde(
        default = "crate::config::default::comet_version",
        with = "crate::config::comet_version"
    )]
    pub comet_version: CometVersion,
}

#[derive(Clone, Debug, Deserialize, Serialize)]
pub struct Database {
    pub path: PathBuf,
}

#[derive(Copy, Clone, Debug, Deserialize, Serialize)]
pub struct Metrics {
    pub enabled: bool,
    pub port: u16,

<<<<<<< HEAD
    #[serde(default)]
    pub populate_on_start: bool,
=======
    #[serde(default = "crate::config::default::stuck_packets")]
    pub stuck_packets: bool,
>>>>>>> 0cd89723
}

mod default {
    use super::*;

    pub fn comet_version() -> CometVersion {
        CometVersion::V0_34
    }

    pub fn stuck_packets() -> bool {
        true
    }
}

mod comet_version {
    use super::*;
    use serde::{Deserialize, Serializer};

    pub fn serialize<S>(version: &CometVersion, serializer: S) -> Result<S::Ok, S::Error>
    where
        S: Serializer,
    {
        let version = match version {
            CometVersion::V0_37 => "0.37",
            CometVersion::V0_34 => "0.34",
        };

        serializer.serialize_str(version)
    }

    pub fn deserialize<'de, D>(deserializer: D) -> Result<CometVersion, D::Error>
    where
        D: serde::Deserializer<'de>,
    {
        let version = String::deserialize(deserializer)?;

        match version.as_str() {
            "0.37" => Ok(CometVersion::V0_37),
            "0.34" => Ok(CometVersion::V0_34),
            _ => Err(serde::de::Error::custom(format!(
                "invalid CometBFT version: {}, available: 0.34, 0.37",
                version
            ))),
        }
    }
}<|MERGE_RESOLUTION|>--- conflicted
+++ resolved
@@ -51,13 +51,11 @@
     pub enabled: bool,
     pub port: u16,
 
-<<<<<<< HEAD
     #[serde(default)]
     pub populate_on_start: bool,
-=======
+
     #[serde(default = "crate::config::default::stuck_packets")]
     pub stuck_packets: bool,
->>>>>>> 0cd89723
 }
 
 mod default {
